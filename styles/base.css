:root {
  --color-bg: #0f172a;
  --color-surface: rgba(15, 23, 42, 0.92);
  --color-text: #f8fafc;
  --color-muted: #94a3b8;
  --color-accent: #fbbf24;
  --color-accent-strong: #f59e0b;
  --color-danger: #f87171;
  --shadow-lg: 0 16px 48px rgba(15, 23, 42, 0.35);
  --font-sans: 'Noto Sans JP', system-ui, -apple-system, BlinkMacSystemFont, 'Segoe UI', sans-serif;

  --viewport-height: 100vh;
  --view-padding-block: clamp(2rem, 8vh, 3rem);
  --view-padding-inline: clamp(1.25rem, 4vw, 2.5rem);
  --panel-gap: clamp(1.75rem, 6vh, 2.75rem);
  --panel-padding: clamp(2rem, 7vh, 3rem);
  --button-padding-y: 0.75rem;
  --button-padding-x: 1.25rem;
}

@supports (height: 100dvh) {
  :root {
    --viewport-height: 100dvh;
  }
}

@media (max-height: 760px) {
  :root {
    --view-padding-block: clamp(1.5rem, 6vh, 2.5rem);
    --view-padding-inline: clamp(1.1rem, 4vw, 2rem);
    --panel-gap: clamp(1.25rem, 4.5vh, 2.15rem);
    --panel-padding: clamp(1.5rem, 5.5vh, 2.4rem);
    --button-padding-y: 0.65rem;
    --button-padding-x: 1.1rem;
  }
}

@media (max-height: 640px) {
  :root {
    --view-padding-block: clamp(1.25rem, 5.5vh, 2.15rem);
    --view-padding-inline: clamp(1rem, 4.5vw, 1.75rem);
    --panel-gap: clamp(1rem, 3.75vh, 1.75rem);
    --panel-padding: clamp(1.25rem, 4.5vh, 2.1rem);
    --button-padding-y: 0.6rem;
    --button-padding-x: 1rem;
  }

  .home__subtitle,
  .standby__subtitle,
  .watch-stage__description {
    font-size: 0.95rem;
    line-height: 1.55;
  }

  .home,
  .standby,
  .scout,
  .watch,
  .gate-view__panel {
    border-radius: 28px;
  }

  .action-hand__card {
    min-width: clamp(72px, 15vw, 100px);
    padding: 0.65rem;
  }
}

*,
*::before,
*::after {
  box-sizing: border-box;
}

body {
  margin: 0;
  min-height: var(--viewport-height);
  font-family: var(--font-sans);
  color: var(--color-text);
  background:
    radial-gradient(circle at top, rgba(251, 191, 36, 0.1), transparent 65%), var(--color-bg);
  -webkit-font-smoothing: antialiased;
}

h1,
h2,
h3,
h4 {
  margin: 0 0 0.75rem;
  font-weight: 600;
}

p {
  margin: 0 0 1rem;
  line-height: 1.6;
}

.app-shell {
  min-height: var(--viewport-height);
  display: flex;
  flex-direction: column;
  align-items: stretch;
  justify-content: flex-start;
}

.view {
  min-height: var(--viewport-height);
  padding: var(--view-padding-block) var(--view-padding-inline);
}

.home-view {
  min-height: var(--viewport-height);
  display: flex;
  align-items: center;
  justify-content: center;
  padding: var(--view-padding-block) var(--view-padding-inline);
}

.home {
  width: min(520px, 100%);
  display: grid;
  gap: var(--panel-gap);
  padding: var(--panel-padding);
  border-radius: 32px;
  background: var(--color-surface);
  box-shadow: var(--shadow-lg);
  text-align: center;
}

.home__title {
  margin: 0;
  font-size: clamp(1.85rem, 3vw + 0.9rem, 2.5rem);
  letter-spacing: 0.12em;
  text-transform: uppercase;
}

.standby-view {
  min-height: var(--viewport-height);
  display: flex;
  align-items: center;
  justify-content: center;
  padding: var(--view-padding-block) var(--view-padding-inline);
}

.standby {
  width: min(720px, 100%);
  display: grid;
  gap: var(--panel-gap);
  padding: var(--panel-padding);
  border-radius: 32px;
  background: var(--color-surface);
  box-shadow: var(--shadow-lg);
}

.standby__title {
  margin: 0;
  font-size: clamp(1.7rem, 2.2vw + 0.9rem, 2.2rem);
  letter-spacing: 0.08em;
  text-transform: uppercase;
}

.standby__subtitle {
  margin: 0;
  color: var(--color-muted);
  line-height: 1.7;
  font-size: 1rem;
}

.standby__content {
  display: grid;
  gap: clamp(1.25rem, min(2.5vw, 4vh), 2rem);
<<<<<<< HEAD
}

@media (max-height: 760px) {
  .standby__content {
    gap: clamp(1rem, 2.4vh, 1.5rem);
  }

  .standby__fieldset {
    padding: clamp(0.95rem, 3vh, 1.3rem);
  }
=======
>>>>>>> 2e989aba
}

.standby__fieldset {
  margin: 0;
  padding: clamp(1.1rem, 3.5vh, 1.5rem);
  border-radius: 24px;
  border: 1px solid rgba(148, 163, 184, 0.25);
  background: rgba(15, 23, 42, 0.4);
}

.standby__legend {
  padding: 0 0.5rem;
  font-size: 0.95rem;
  font-weight: 600;
  color: var(--color-muted);
  letter-spacing: 0.08em;
  text-transform: uppercase;
}

.standby__players {
  display: grid;
<<<<<<< HEAD
  gap: clamp(0.85rem, min(2vw, 3vh), 1.25rem);
  grid-template-columns: repeat(auto-fit, minmax(260px, 1fr));
  align-items: start;
}

@media (max-height: 720px) {
  .standby__players {
    grid-template-columns: repeat(auto-fit, minmax(220px, 1fr));
  }
=======
  gap: clamp(1rem, 3.5vh, 1.25rem);
>>>>>>> 2e989aba
}

.standby-player {
  display: grid;
  grid-template-columns: minmax(0, 180px) minmax(0, 1fr);
  align-items: center;
  gap: clamp(0.6rem, 1.5vw, 0.85rem);
}

@media (max-width: 640px) {
  .standby-player {
    grid-template-columns: 1fr;
    align-items: stretch;
  }
}

.standby-player__label {
  display: grid;
  gap: 0.25rem;
  font-weight: 600;
  color: var(--color-text);
  letter-spacing: 0.02em;
}

.standby-player__role {
  color: var(--color-muted);
  font-size: 0.9rem;
}

.standby-player__input {
  width: 100%;
  min-width: 0;
  padding: 0.75rem 1rem;
  border-radius: 16px;
  border: 1px solid rgba(148, 163, 184, 0.35);
  background: rgba(15, 23, 42, 0.55);
  color: var(--color-text);
  font-size: 1rem;
  transition:
    border-color 120ms ease,
    box-shadow 120ms ease,
    background 120ms ease;
}

.standby-player__input::placeholder {
  color: rgba(148, 163, 184, 0.6);
}

.standby-player__input:focus {
  outline: none;
  border-color: rgba(251, 191, 36, 0.85);
  box-shadow: 0 0 0 2px rgba(251, 191, 36, 0.25);
  background: rgba(15, 23, 42, 0.65);
}

.standby__first-player-status {
  margin: 0 0 0.75rem;
  color: var(--color-muted);
  font-size: 0.95rem;
}

.standby__first-player-options {
  display: grid;
<<<<<<< HEAD
  gap: clamp(0.5rem, 2vh, 0.75rem);
  grid-template-columns: repeat(auto-fit, minmax(160px, 1fr));
=======
  gap: clamp(0.6rem, 2.5vh, 0.75rem);
  grid-template-columns: repeat(auto-fit, minmax(180px, 1fr));
>>>>>>> 2e989aba
}

.standby__first-player-options .button {
  width: 100%;
  justify-content: center;
}

.standby__first-player-button.is-selected {
  box-shadow: 0 8px 24px rgba(251, 191, 36, 0.25);
}

.standby__initial-status {
  margin: 0 0 0.75rem;
  color: var(--color-muted);
  font-size: 0.95rem;
}

.standby-seed-toggle {
  display: flex;
  align-items: center;
  gap: 0.75rem;
  padding: 0.75rem 1rem;
  border-radius: 16px;
  border: 1px solid rgba(148, 163, 184, 0.35);
  background: rgba(15, 23, 42, 0.35);
}

.standby-seed-toggle__input {
  width: 1.1rem;
  height: 1.1rem;
  accent-color: var(--color-accent);
}

.standby-seed-toggle__label {
  font-weight: 600;
  color: var(--color-text);
}

.standby-seed-toggle__status {
  margin-left: auto;
  font-size: 0.9rem;
  color: var(--color-muted);
}

.standby__actions {
  display: flex;
  justify-content: space-between;
  gap: 0.75rem;
  flex-wrap: wrap;
}

.standby__actions .button {
  flex: 1 1 160px;
  justify-content: center;
  min-width: 0;
}

.standby-overlay {
  position: fixed;
  inset: 0;
  display: none;
  align-items: center;
  justify-content: center;
  padding: var(--view-padding-block) var(--view-padding-inline);
  background: rgba(15, 23, 42, 0.92);
  z-index: 40;
}

.standby-overlay.is-active {
  display: flex;
}

.standby-overlay__panel {
  width: min(520px, 100%);
  display: grid;
  gap: var(--panel-gap);
  padding: var(--panel-padding);
  border-radius: 32px;
  background: rgba(15, 23, 42, 0.95);
  box-shadow: var(--shadow-lg);
  text-align: center;
}

.standby-overlay__title {
  margin: 0;
  font-size: clamp(1.75rem, 2.5vw + 1rem, 2.3rem);
  letter-spacing: 0.08em;
  text-transform: uppercase;
}

.standby-overlay__message {
  margin: 0;
  color: var(--color-muted);
  line-height: 1.7;
}

.standby-overlay__message:empty {
  display: none;
}

.standby-overlay__actions {
  display: flex;
  justify-content: center;
  gap: 0.75rem;
  flex-wrap: wrap;
}

.standby-overlay__actions .button {
  min-width: 140px;
  justify-content: center;
}

.standby-overlay--in-progress .standby-overlay__actions {
  display: none;
}

.scout-view {
  min-height: var(--viewport-height);
  display: flex;
  align-items: center;
  justify-content: center;
  padding: var(--view-padding-block) var(--view-padding-inline);
}

.scout {
  width: min(960px, 100%);
  display: grid;
<<<<<<< HEAD
  gap: clamp(1.5rem, 4.5vh, var(--panel-gap));
=======
  gap: var(--panel-gap);
>>>>>>> 2e989aba
  padding: var(--panel-padding);
  border-radius: 32px;
  background: var(--color-surface);
  box-shadow: var(--shadow-lg);
  grid-auto-rows: min-content;
}

@media (min-width: 900px) {
  .scout {
    grid-template-columns: minmax(0, 1.15fr) minmax(0, 0.85fr);
    grid-template-areas:
      'header header'
      'hand recent'
      'actions recent';
    align-items: start;
  }

  .scout__header {
    grid-area: header;
  }

  .scout-hand {
    grid-area: hand;
  }

  .scout-recent {
    grid-area: recent;
    align-self: stretch;
  }

  .scout-actions {
    grid-area: actions;
    justify-self: end;
  }
}

.scout__header {
  display: flex;
  align-items: center;
  justify-content: space-between;
  gap: clamp(0.75rem, 2vw, 1.5rem);
}

@media (max-height: 760px) {
  .scout__header {
    align-items: flex-start;
    flex-wrap: wrap;
    row-gap: 0.5rem;
  }
}

.scout__header-actions {
  display: flex;
  align-items: center;
  gap: clamp(0.5rem, 1vw, 0.75rem);
}

@media (max-height: 760px) {
  .scout__header-actions {
    flex-wrap: wrap;
    justify-content: flex-start;
  }
}

.scout__header-button {
  min-width: 0;
  white-space: nowrap;
}

.scout__header-button--help {
  width: clamp(2.25rem, 4vw, 2.75rem);
  aspect-ratio: 1;
  padding: 0;
  font-weight: 600;
  border-radius: 999px;
}

.scout__title {
  margin: 0;
  font-size: clamp(1.7rem, 2.25vw + 0.95rem, 2.25rem);
  letter-spacing: 0.08em;
  text-transform: uppercase;
}

.scout-hand {
  display: grid;
  gap: clamp(1rem, 2.75vh, 1.5rem);
}

.scout-hand__header {
  display: flex;
  align-items: baseline;
  justify-content: space-between;
  gap: 0.75rem;
}

.scout-hand__title {
  margin: 0;
  font-size: 1.15rem;
  font-weight: 600;
  letter-spacing: 0.08em;
  text-transform: uppercase;
}

.scout-hand__count {
  font-size: 0.95rem;
  color: var(--color-muted);
  letter-spacing: 0.08em;
}

.scout-hand__grid {
  list-style: none;
  margin: 0;
  padding: 0;
  display: grid;
  grid-template-columns: repeat(auto-fit, minmax(88px, 1fr));
  gap: clamp(0.65rem, 1.2vw, 1.1rem);
}

@media (max-height: 680px) {
  .scout-hand__grid {
    grid-template-columns: repeat(auto-fit, minmax(80px, 1fr));
  }
}

.scout-hand__item {
  display: flex;
  justify-content: center;
}

.scout-hand__card-button {
  width: 100%;
  display: grid;
  place-items: center;
  padding: 0.75rem;
  border-radius: 24px;
  border: 1px solid rgba(148, 163, 184, 0.35);
  background: rgba(15, 23, 42, 0.55);
  color: inherit;
  cursor: pointer;
  appearance: none;
  transition:
    border-color 120ms ease,
    box-shadow 120ms ease,
    transform 120ms ease,
    background 120ms ease;
}

.scout-hand__card-button:hover:not(:disabled) {
  border-color: rgba(251, 191, 36, 0.45);
  background: rgba(15, 23, 42, 0.65);
}

.scout-hand__card-button:focus-visible {
  outline: 3px solid rgba(251, 191, 36, 0.55);
  outline-offset: 3px;
}

.scout-hand__card-button.is-selected {
  border-color: rgba(251, 191, 36, 0.85);
  box-shadow: 0 16px 36px rgba(251, 191, 36, 0.18);
  transform: translateY(-4px);
  background: rgba(251, 191, 36, 0.12);
}

@media (max-height: 680px) {
  .scout-hand__card-button {
    padding: 0.65rem;
  }
}

.scout-hand__card-button.is-selected .card {
  border-color: rgba(251, 191, 36, 0.85);
  box-shadow: 0 0 0 2px rgba(251, 191, 36, 0.35);
}

.scout-hand__card {
  transition: box-shadow 120ms ease, border-color 120ms ease;
}

.scout-hand__empty {
  grid-column: 1 / -1;
  padding: 1.5rem;
  border-radius: 20px;
  border: 1px dashed rgba(148, 163, 184, 0.35);
  background: rgba(15, 23, 42, 0.45);
  color: var(--color-muted);
  text-align: center;
  font-size: 0.95rem;
}

.scout-recent {
  display: grid;
  gap: 0.75rem;
  padding: clamp(1rem, 2.5vh, 1.25rem);
  border-radius: 20px;
  border: 1px solid rgba(148, 163, 184, 0.25);
  background: rgba(15, 23, 42, 0.45);
}

.scout-recent__title {
  margin: 0;
  font-size: 1.05rem;
  font-weight: 600;
  letter-spacing: 0.08em;
  text-transform: uppercase;
}

.scout-recent__list {
  list-style: none;
  margin: 0;
  padding: 0;
  display: flex;
  flex-wrap: wrap;
  gap: 0.75rem;
}

@media (max-height: 680px) {
  .scout-recent__list {
    gap: 0.6rem;
  }
}

.scout-recent__item {
  display: flex;
}

.scout-recent__card {
  box-shadow: 0 12px 24px rgba(15, 23, 42, 0.35);
}

.scout-recent__empty {
  font-size: 0.95rem;
  color: var(--color-muted);
  letter-spacing: 0.06em;
}

.myhand {
  display: flex;
  flex-direction: column;
  gap: clamp(1.25rem, 2vw, 1.75rem);
}

.myhand__section {
  display: flex;
  flex-direction: column;
  gap: 0.75rem;
}

.myhand__heading {
  margin: 0;
  font-size: 1.1rem;
  font-weight: 600;
  letter-spacing: 0.06em;
}

.myhand__count {
  margin: 0;
  font-size: 0.95rem;
  color: var(--color-muted);
}

.myhand__empty {
  margin: 0;
  font-size: 0.95rem;
  color: var(--color-muted);
}

.myhand__hand-list {
  list-style: none;
  margin: 0;
  padding: 0;
  display: grid;
  grid-template-columns: repeat(auto-fit, minmax(96px, 1fr));
  gap: clamp(0.75rem, 1.5vw, 1.25rem);
}

.myhand__hand-item {
  position: relative;
  display: flex;
  flex-direction: column;
  align-items: center;
  gap: 0.5rem;
  text-align: center;
  padding-top: 0.75rem;
}

.myhand__hand-item.is-recent .myhand__card {
  box-shadow: 0 18px 36px rgba(56, 189, 248, 0.2);
  transform: translateY(-4px);
}

.myhand__badge {
  position: absolute;
  top: 0;
  left: 50%;
  transform: translate(-50%, -50%);
  display: inline-flex;
  align-items: center;
  gap: 0.25rem;
  padding: 0.2rem 0.65rem;
  border-radius: 999px;
  background: rgba(56, 189, 248, 0.85);
  color: #0f172a;
  font-size: 0.7rem;
  font-weight: 600;
  letter-spacing: 0.08em;
  text-transform: uppercase;
  box-shadow: 0 10px 20px rgba(56, 189, 248, 0.35);
}

.myhand__card {
  width: clamp(80px, 12vw, 112px);
  font-size: clamp(1.1rem, 2vw, 1.35rem);
}

.myhand__card-label {
  font-size: 0.95rem;
  color: var(--color-foreground);
}

.myhand__recent-list {
  margin: 0;
  padding: 0;
}

.scout-actions {
  display: flex;
  justify-content: flex-end;
  flex-wrap: wrap;
  gap: 0.75rem;
  margin-top: 0.25rem;
  align-items: center;
}

.scout-actions__button {
  min-width: min(100%, 150px);
}

@media (max-height: 720px) {
  .scout-actions__button {
    min-width: min(100%, 135px);
  }
}

.scout-actions__button--secondary {
  order: 0;
}

.scout-actions__button--primary {
  order: 1;
}

.scout-complete {
  display: grid;
  gap: 1.25rem;
  padding: 0.5rem 0;
  text-align: center;
}

.scout-complete__message {
  margin: 0;
  font-weight: 600;
  line-height: 1.6;
}

.scout-complete__preview {
  display: grid;
  gap: 0.75rem;
  justify-items: center;
}

.scout-complete__caption {
  margin: 0;
  color: var(--color-muted);
  font-size: 0.9rem;
  letter-spacing: 0.08em;
  text-transform: uppercase;
}

.scout-complete__card {
  width: 96px;
  height: 138px;
  font-size: 1.5rem;
  border-color: rgba(251, 191, 36, 0.65);
  box-shadow: 0 18px 36px rgba(251, 191, 36, 0.22);
}

.action-complete {
  display: grid;
  gap: 1.25rem;
  padding: 0.5rem 0;
  text-align: center;
}

.action-complete__message {
  margin: 0;
  font-weight: 600;
  line-height: 1.6;
}

.action-complete__summary {
  margin: 0;
  font-size: 1.05rem;
  font-weight: 500;
  line-height: 1.6;
}

.action-complete__caption {
  margin: 0;
  color: var(--color-muted);
  font-size: 0.9rem;
  letter-spacing: 0.08em;
  text-transform: uppercase;
}

.action-view {
  --action-padding-x: clamp(1.25rem, min(3vw, 4vh), 2.25rem);
  --action-hand-height: clamp(8.5rem, 18vh, 10.5rem);
  --action-actor-color: var(--color-accent);
  --action-actor-shadow: rgba(251, 191, 36, 0.18);
  --action-kuroko-color: #38bdf8;
  --action-kuroko-shadow: rgba(56, 189, 248, 0.18);
  --action-kuroko-shadow-strong: rgba(56, 189, 248, 0.25);
  min-height: var(--viewport-height);
  display: flex;
  flex-direction: column;
  padding: var(--action-padding-x);
  padding-bottom: calc(var(--action-padding-x) + var(--action-hand-height));
}

.action {
  flex: 1 1 auto;
  display: flex;
  flex-direction: column;
  gap: clamp(1.25rem, min(3vw, 5vh), 1.85rem);
}

.action__header {
  display: flex;
  align-items: center;
  justify-content: space-between;
  gap: clamp(0.6rem, min(2vw, 4vh), 1.35rem);
}

.action__title {
  margin: 0;
  font-size: clamp(1.7rem, 2.25vw + 0.9rem, 2.2rem);
  letter-spacing: 0.08em;
  text-transform: uppercase;
}

.action__actions {
  display: flex;
  align-items: center;
  gap: clamp(0.5rem, 2vw, 0.85rem);
}

.action-confirm__list {
  margin: 0;
  padding: 0;
  display: grid;
  grid-template-columns: auto 1fr;
  gap: 0.35rem 0.75rem;
}

.action-confirm__list dt {
  font-weight: 600;
  letter-spacing: 0.08em;
  text-transform: uppercase;
  color: var(--color-muted);
}

.action-confirm__list dd {
  margin: 0;
}

.action-hand {
  position: sticky;
  bottom: 0;
  margin: clamp(1.5rem, min(4vw, 5vh), 2.25rem) calc(var(--action-padding-x) * -1) 0;
  padding: clamp(1rem, 3.5vh, 1.25rem) var(--action-padding-x)
    clamp(calc(var(--action-padding-x) - 0.5rem), 2vh, calc(var(--action-padding-x) - 0.15rem));
  border-top: 1px solid rgba(148, 163, 184, 0.25);
  background:
    linear-gradient(180deg, rgba(15, 23, 42, 0.92), rgba(15, 23, 42, 0.98)),
    rgba(15, 23, 42, 0.92);
  box-shadow: 0 -18px 48px rgba(15, 23, 42, 0.6);
  backdrop-filter: blur(14px);
  z-index: 5;
}

.action-hand__header {
  display: flex;
  align-items: baseline;
  justify-content: space-between;
  gap: clamp(0.5rem, 2vw, 0.85rem);
  margin-bottom: clamp(0.5rem, 2.5vh, 0.75rem);
}

.action-hand__title {
  margin: 0;
  font-size: 0.95rem;
  font-weight: 600;
  letter-spacing: 0.12em;
  text-transform: uppercase;
  color: var(--color-muted);
}

.action-hand__list {
  list-style: none;
  margin: 0;
  padding: 0;
  display: flex;
  gap: clamp(0.65rem, min(1.5vw, 2.5vh), 1.1rem);
  overflow-x: auto;
  padding-bottom: 0.25rem;
  scroll-snap-type: x proximity;
}

.action-hand__list::-webkit-scrollbar {
  height: 6px;
}

.action-hand__list::-webkit-scrollbar-track {
  background: transparent;
}

.action-hand__list::-webkit-scrollbar-thumb {
  background: rgba(148, 163, 184, 0.35);
  border-radius: 999px;
}

.action-hand__item {
  position: relative;
  flex: 0 0 auto;
  display: flex;
  flex-direction: column;
  align-items: center;
  gap: 0.35rem;
  scroll-snap-align: start;
  transition: transform 140ms ease;
}

.action-hand__card {
  display: grid;
  place-items: center;
  min-width: clamp(84px, 16vw, 112px);
  padding: 0.75rem;
  border-radius: 24px;
  border: 1px solid rgba(148, 163, 184, 0.35);
  background: rgba(15, 23, 42, 0.55);
  color: inherit;
  cursor: pointer;
  transition:
    border-color 140ms ease,
    box-shadow 140ms ease,
    background 140ms ease;
}

.action-hand__card:hover:not(:disabled) {
  border-color: rgba(251, 191, 36, 0.45);
  background: rgba(15, 23, 42, 0.65);
}

.action-hand__card:focus-visible {
  outline: 3px solid rgba(251, 191, 36, 0.55);
  outline-offset: 3px;
}

.action-hand__card:disabled {
  cursor: not-allowed;
  opacity: 0.6;
}

.action-hand__item.is-selected {
  transform: translateY(-6px);
}

.action-hand__item.is-selected .action-hand__card {
  border-color: rgba(251, 191, 36, 0.85);
  box-shadow: 0 18px 36px rgba(251, 191, 36, 0.22);
  background: rgba(251, 191, 36, 0.12);
}

.action-hand__item.is-actor .action-hand__card {
  border-color: var(--action-actor-color);
  box-shadow: 0 16px 32px var(--action-actor-shadow);
}

.action-hand__item.is-kuroko .action-hand__card {
  border-color: var(--action-kuroko-color);
  box-shadow: 0 16px 32px var(--action-kuroko-shadow);
}

.action-hand__item.is-recent .action-hand__card {
  border-color: rgba(56, 189, 248, 0.85);
  box-shadow: 0 18px 36px rgba(56, 189, 248, 0.25);
}

.action-hand__recent-label {
  font-size: 0.7rem;
  letter-spacing: 0.08em;
  text-transform: uppercase;
  color: rgba(56, 189, 248, 0.85);
}

.action-hand__badge {
  position: absolute;
  top: -0.6rem;
  left: 0.65rem;
  padding: 0.25rem 0.65rem;
  border-radius: 999px;
  font-size: 0.7rem;
  font-weight: 600;
  letter-spacing: 0.12em;
  text-transform: uppercase;
  background: var(--action-actor-color);
  color: #1f2937;
  box-shadow: 0 8px 18px var(--action-actor-shadow);
}

.action-hand__badge--actor {
  background: var(--action-actor-color);
}

.action-hand__badge--kuroko {
  background: var(--action-kuroko-color);
  color: #0f172a;
  box-shadow: 0 8px 20px var(--action-kuroko-shadow-strong);
}

.action-hand__empty {
  flex: 1 1 auto;
  min-width: 100%;
  padding: 1.5rem;
  border-radius: 20px;
  border: 1px dashed rgba(148, 163, 184, 0.35);
  background: rgba(15, 23, 42, 0.45);
  color: var(--color-muted);
  text-align: center;
  font-size: 0.95rem;
}

.watch-view {
  min-height: var(--viewport-height);
  display: flex;
  align-items: center;
  justify-content: center;
  padding: var(--view-padding-block) var(--view-padding-inline);
}

.watch {
  width: min(840px, 100%);
  display: grid;
  gap: var(--panel-gap);
  padding: var(--panel-padding);
  border-radius: 32px;
  background: var(--color-surface);
  box-shadow: var(--shadow-lg);
}

.watch__header {
  display: flex;
  flex-wrap: wrap;
  align-items: center;
  justify-content: space-between;
  gap: 1rem;
}

.watch__title {
  margin: 0;
  font-size: clamp(1.7rem, 2.25vw + 0.95rem, 2.3rem);
  letter-spacing: 0.08em;
  text-transform: uppercase;
}

.watch__header-actions {
  display: flex;
  flex-wrap: wrap;
  gap: 0.75rem;
}

.watch__header-button {
  min-width: 0;
}

.watch__header-button--help {
  width: 3rem;
  aspect-ratio: 1;
  padding: 0;
  justify-content: center;
}

.watch-status {
  display: flex;
  flex-wrap: wrap;
  gap: clamp(0.5rem, 2vh, 0.75rem) clamp(1rem, 3vw, 1.5rem);
  align-items: center;
  padding: clamp(0.75rem, 2.5vh, 1rem) clamp(0.85rem, 2.5vh + 0.5rem, 1.25rem);
  border-radius: 24px;
  border: 1px solid rgba(148, 163, 184, 0.25);
  background: rgba(15, 23, 42, 0.4);
}

.watch-status__item {
  margin: 0;
  display: flex;
  align-items: center;
  gap: 0.5rem;
  font-size: 0.95rem;
  color: var(--color-muted);
  font-weight: 600;
}

.watch-status__badge {
  padding: 0.4rem 0.9rem;
  border-radius: 999px;
  background: rgba(248, 113, 113, 0.18);
  color: var(--color-danger);
  font-weight: 700;
  letter-spacing: 0.08em;
  text-transform: uppercase;
  font-size: 0.85rem;
}

.watch-status__badge[hidden] {
  display: none;
}

.watch-status__warning {
  margin: 0;
  flex-basis: 100%;
  font-size: 0.9rem;
  color: var(--color-danger);
  font-weight: 600;
}

.watch-stage {
  padding: clamp(1.75rem, 2.5vw, 2.5rem);
  border-radius: 28px;
  border: 1px solid rgba(148, 163, 184, 0.25);
  background: rgba(15, 23, 42, 0.35);
  display: grid;
  gap: clamp(1.5rem, 2vw, 2rem);
}

.watch-stage__slots {
  display: grid;
  gap: clamp(1.5rem, 2vw, 2rem);
  grid-template-columns: repeat(auto-fit, minmax(220px, 1fr));
}

.watch-stage__slot {
  display: grid;
  gap: 0.75rem;
  text-align: center;
}

.watch-stage__heading {
  margin: 0;
  font-size: 1.05rem;
  letter-spacing: 0.12em;
  text-transform: uppercase;
  color: var(--color-muted);
}

.watch-stage__card-wrapper {
  min-height: clamp(180px, 30vh, 220px);
  display: flex;
  align-items: center;
  justify-content: center;
  padding: 1.25rem;
  border-radius: 24px;
  background: rgba(15, 23, 42, 0.55);
  border: 1px solid rgba(148, 163, 184, 0.25);
}

.watch-stage__card {
  width: clamp(120px, 18vw, 160px);
  height: clamp(168px, 26vw, 220px);
  font-size: clamp(1.6rem, 2.5vw, 2.25rem);
  box-shadow: 0 18px 36px rgba(15, 23, 42, 0.35);
}

.watch-stage__placeholder {
  color: var(--color-muted);
  font-size: 0.95rem;
}

.watch-stage__slot.is-empty .watch-stage__card {
  display: none;
}

.watch-stage__slot.is-empty .watch-stage__placeholder {
  display: block;
}

.watch-stage__description {
  margin: 0;
  font-size: 0.95rem;
  color: var(--color-muted);
}

.watch-actions {
  display: grid;
  gap: clamp(0.6rem, 2.5vh, 0.85rem);
  grid-template-columns: repeat(auto-fit, minmax(220px, 1fr));
}

.watch-actions__button {
  width: 100%;
  justify-content: center;
  font-size: clamp(0.95rem, 2.6vw, 1.05rem);
  padding: calc(var(--button-padding-y) + 0.05rem) clamp(1.25rem, 4vw, 1.5rem);
}

.watch-actions__button--clap {
  box-shadow: 0 12px 28px rgba(148, 163, 184, 0.2);
}

.watch-actions__button--clap:disabled {
  box-shadow: none;
  opacity: 0.65;
}

.watch-actions__button--boo {
  box-shadow: 0 14px 32px rgba(248, 113, 113, 0.25);
}

.home__subtitle {
  margin: 0;
  color: var(--color-muted);
  font-size: clamp(1rem, 1.8vw + 0.5rem, 1.1rem);
  line-height: 1.7;
}

.home__actions {
  display: grid;
  gap: clamp(0.85rem, 3vh, 1.35rem);
}

.home__action {
  display: grid;
  gap: 0.75rem;
}

.home__button {
  width: 100%;
  justify-content: center;
  font-size: clamp(0.95rem, 2.8vw, 1.05rem);
}

.home__resume-details {
  display: grid;
  gap: 0.35rem;
  padding: 0.85rem 1rem;
  border-radius: 18px;
  background: rgba(148, 163, 184, 0.12);
  text-align: left;
}

.home__resume-summary {
  margin: 0;
  font-weight: 600;
  color: var(--color-text);
  font-size: 0.95rem;
}

.home__resume-saved {
  margin: 0;
  color: var(--color-muted);
  font-size: 0.85rem;
}

.home-history {
  display: grid;
  gap: 1rem;
  color: var(--color-text);
}

.home-history__description {
  margin: 0;
  color: var(--color-muted);
  font-size: 0.9rem;
  line-height: 1.6;
}

.home-history__body {
  max-height: min(55vh, 420px);
  overflow-y: auto;
  padding-right: 0.25rem;
}

.home-history__empty {
  margin: 0.5rem 0 0;
  text-align: center;
  color: var(--color-muted);
}

.home-history__list {
  margin: 0;
  padding: 0;
  list-style: none;
  display: grid;
  gap: 0.75rem;
}

.home-history__item {
  display: grid;
  gap: 0.75rem;
  padding: 1rem 1.1rem;
  border-radius: 16px;
  background: rgba(148, 163, 184, 0.12);
}

.home-history__header {
  display: flex;
  flex-wrap: wrap;
  align-items: baseline;
  justify-content: space-between;
  gap: 0.5rem 0.75rem;
}

.home-history__summary {
  margin: 0;
  font-weight: 600;
  color: var(--color-text);
  flex: 1 1 auto;
  min-width: 0;
  word-break: break-word;
}

.home-history__timestamp {
  font-size: 0.8rem;
  color: var(--color-muted);
  white-space: nowrap;
}

.home-history__detail {
  margin: 0;
  padding: 0.75rem;
  border-radius: 12px;
  background: rgba(15, 23, 42, 0.55);
  color: var(--color-muted);
  font-size: 0.85rem;
  line-height: 1.6;
  white-space: pre-wrap;
  word-break: break-word;
}

.home-history__actions {
  display: flex;
  flex-wrap: wrap;
  gap: 0.5rem;
}

.home-history__action {
  padding: 0.4rem 0.9rem;
  border-radius: 9999px;
  border: 1px solid rgba(148, 163, 184, 0.45);
  background: transparent;
  color: var(--color-text);
  font-weight: 600;
  font-size: 0.85rem;
  cursor: pointer;
  transition:
    background 120ms ease,
    color 120ms ease,
    border-color 120ms ease;
}

.home-history__action:hover {
  background: rgba(148, 163, 184, 0.2);
}

.home-history__action:disabled {
  cursor: not-allowed;
  opacity: 0.5;
}

.home-history__action--danger {
  border-color: rgba(248, 113, 113, 0.55);
  color: #fecaca;
}

.home-history__action--danger:hover {
  background: rgba(248, 113, 113, 0.2);
  color: #fee2e2;
}

.view__headline {
  font-size: clamp(1.5rem, 2vw + 1rem, 2.5rem);
  letter-spacing: 0.08em;
  text-transform: uppercase;
}

.button {
  display: inline-flex;
  align-items: center;
  justify-content: center;
  gap: 0.5rem;
  padding: var(--button-padding-y) var(--button-padding-x);
  border-radius: 9999px;
  border: none;
  font-size: 1rem;
  font-weight: 600;
  cursor: pointer;
  color: var(--color-bg);
  background: linear-gradient(135deg, var(--color-accent), var(--color-accent-strong));
  transition:
    transform 120ms ease,
    box-shadow 120ms ease,
    filter 120ms ease;
}

.button:disabled {
  cursor: not-allowed;
  opacity: 0.6;
  filter: grayscale(0.3);
}

.button:hover:not(:disabled) {
  transform: translateY(-2px);
  box-shadow: 0 8px 24px rgba(251, 191, 36, 0.35);
}

.button.is-busy {
  cursor: wait;
  pointer-events: none;
  opacity: 0.85;
  transform: none;
  box-shadow: none;
}

.button::after {
  content: '';
  display: none;
}

.button.is-busy::after {
  display: inline-block;
  width: 1rem;
  height: 1rem;
  margin-left: 0.5rem;
  border-radius: 50%;
  border: 2px solid rgba(15, 23, 42, 0.25);
  border-top-color: currentColor;
  animation: button-spinner 600ms linear infinite;
}

.button--ghost {
  background: transparent;
  color: var(--color-text);
  border: 1px solid rgba(148, 163, 184, 0.45);
}

.modal-root {
  position: fixed;
  inset: 0;
  display: none;
  align-items: center;
  justify-content: center;
  padding: 1.5rem;
  background: rgba(15, 23, 42, 0.75);
  backdrop-filter: blur(6px);
  z-index: 40;
}

.modal-root.is-active {
  display: flex;
}

.modal {
  width: min(480px, 100%);
  background: rgba(15, 23, 42, 0.95);
  border-radius: 20px;
  padding: 1.75rem;
  box-shadow: var(--shadow-lg);
}

.modal__title {
  font-size: clamp(1.25rem, 1.6vw + 1rem, 1.75rem);
  margin-bottom: 1rem;
}

.modal__body {
  font-size: 1rem;
  color: var(--color-muted);
  line-height: 1.6;
}

.modal__footer {
  margin-top: 1.75rem;
  display: flex;
  flex-wrap: wrap;
  justify-content: flex-end;
  gap: 0.75rem;
}

.gate-modal {
  display: grid;
  gap: 1.5rem;
  text-align: center;
}

.gate-modal__message {
  font-size: 1.05rem;
  line-height: 1.7;
  color: var(--color-text);
}

.gate-modal__notes {
  margin: 0;
  padding: 0;
  list-style: none;
  display: grid;
  gap: 0.5rem;
  color: var(--color-muted);
  font-size: 0.95rem;
}

.gate-modal__notes li {
  position: relative;
  padding-left: 1.25rem;
  text-align: left;
}

.gate-modal__notes li::before {
  content: '\2022';
  position: absolute;
  left: 0;
  color: var(--color-accent);
}

.toast-root {
  position: fixed;
  inset-inline: 0;
  bottom: 1.5rem;
  display: grid;
  justify-content: center;
  gap: 0.75rem;
  pointer-events: none;
  z-index: 30;
}

.toast {
  min-width: min(340px, 90vw);
  background: rgba(15, 23, 42, 0.95);
  border-radius: 9999px;
  padding: 0.75rem 1.25rem;
  box-shadow: var(--shadow-lg);
  color: var(--color-text);
  pointer-events: auto;
}

.toast--info {
  border-left: 4px solid var(--color-accent);
}

.toast--success {
  border-left: 4px solid #4ade80;
}

.toast--warning {
  border-left: 4px solid #facc15;
}

.toast--danger {
  border-left: 4px solid var(--color-danger);
}

.gate-view {
  min-height: var(--viewport-height);
  display: grid;
  place-items: center;
  padding: var(--view-padding-block) var(--view-padding-inline);
}

.gate-view__panel {
  width: min(560px, 100%);
  padding: var(--panel-padding);
  border-radius: 28px;
  background: rgba(15, 23, 42, 0.88);
  box-shadow: var(--shadow-lg);
  text-align: center;
}

.gate-view__title {
  font-size: clamp(1.6rem, 2vw + 1rem, 2.2rem);
  letter-spacing: 0.08em;
  text-transform: uppercase;
  margin-bottom: 1.25rem;
}

.gate-view__subtitle {
  margin: 0 auto 1.5rem;
  max-width: 38ch;
  color: var(--color-muted);
  line-height: 1.7;
}

.gate-view__hints {
  margin: 0;
  padding: 0;
  list-style: none;
  display: grid;
  gap: 0.75rem;
  text-align: left;
}

.gate-view__hints li {
  position: relative;
  padding: 0.75rem 0.75rem 0.75rem 2.25rem;
  border-radius: 16px;
  background: rgba(148, 163, 184, 0.12);
  color: var(--color-text);
  font-weight: 500;
  line-height: 1.6;
}

.gate-view__hints li::before {
  content: '\27A4';
  position: absolute;
  left: 0.9rem;
  top: 50%;
  transform: translateY(-50%);
  color: var(--color-accent);
}

.card {
  width: 72px;
  height: 104px;
  border-radius: 12px;
  background: rgba(15, 23, 42, 0.6);
  border: 1px solid rgba(148, 163, 184, 0.35);
  display: grid;
  place-items: center;
  font-size: 1.25rem;
  font-weight: 600;
}

.card--face-down {
  background: linear-gradient(160deg, rgba(15, 23, 42, 0.9), rgba(30, 41, 59, 0.9));
  border-color: rgba(71, 85, 105, 0.7);
}

.placeholder {
  margin-top: 25vh;
  text-align: center;
  color: var(--color-muted);
}

.placeholder__title {
  font-size: clamp(1.5rem, 2vw + 1rem, 2.25rem);
  margin-bottom: 0.5rem;
}

.placeholder__subtitle {
  font-size: 1rem;
}

.placeholder__actions {
  margin-top: 1.5rem;
  display: flex;
  flex-wrap: wrap;
  justify-content: center;
  gap: 0.75rem;
}

.board-check {
  display: flex;
  flex-direction: column;
  gap: 1.25rem;
  max-height: min(65vh, 520px);
}

.board-check__tabs {
  display: flex;
  flex-wrap: wrap;
  gap: 0.5rem;
}

.board-check__tab {
  flex: 1 1 120px;
  padding: 0.5rem 1rem;
  border-radius: 9999px;
  border: 1px solid rgba(148, 163, 184, 0.35);
  background: rgba(148, 163, 184, 0.12);
  color: var(--color-text);
  font-weight: 600;
  cursor: pointer;
  transition: background 120ms ease, border-color 120ms ease;
}

.board-check__tab.is-active {
  background: linear-gradient(135deg, rgba(251, 191, 36, 0.18), rgba(245, 158, 11, 0.18));
  border-color: rgba(251, 191, 36, 0.65);
  color: var(--color-text);
}

.board-check__tab:focus-visible {
  outline: 3px solid rgba(251, 191, 36, 0.65);
  outline-offset: 2px;
}

.board-check__panels {
  position: relative;
  flex: 1 1 auto;
  min-height: 0;
  display: flex;
  flex-direction: column;
}

.board-check__panel {
  display: block;
  flex: 1 1 auto;
  min-height: 0;
  overflow-y: auto;
  padding-right: 0.5rem;
  margin-right: -0.5rem;
}

.board-check__panel[hidden] {
  display: none;
}

.board-check__panel[hidden] {
  display: none;
}

.board-check__content {
  display: grid;
  gap: 1.5rem;
  color: var(--color-muted);
  font-size: 0.95rem;
}

.board-check__section {
  display: grid;
  gap: 0.75rem;
}

.board-check__section-title {
  font-size: 1.1rem;
  font-weight: 600;
  color: var(--color-text);
}

.board-check__definition {
  margin: 0;
  display: grid;
  gap: 0.35rem;
}

.board-check__definition dt {
  font-weight: 600;
  color: var(--color-text);
}

.board-check__definition dd {
  margin: 0;
  color: var(--color-muted);
}

.board-check__stats {
  grid-template-columns: repeat(auto-fit, minmax(120px, 1fr));
  gap: 0.5rem 1rem;
}

.board-check__card-list {
  list-style: none;
  margin: 0;
  padding: 0;
  display: grid;
  gap: 1rem;
}

.board-check__card-list--grid {
  grid-template-columns: repeat(auto-fit, minmax(72px, 1fr));
  gap: 0.75rem;
  justify-items: center;
}

.board-check__card-item {
  display: grid;
  grid-template-columns: auto 1fr;
  gap: 1rem;
  align-items: center;
}

.board-check__card-label {
  color: var(--color-text);
  font-weight: 500;
}

.board-check__card-grid-item {
  display: flex;
  justify-content: center;
}

.board-check__card-details {
  grid-template-columns: repeat(auto-fit, minmax(140px, 1fr));
  gap: 0.5rem 1rem;
}

.board-check__empty {
  margin: 0;
  color: var(--color-muted);
  font-style: italic;
}

.board-check__stage-pair {
  display: grid;
  gap: 0.75rem;
  padding: 1rem;
  border-radius: 16px;
  background: rgba(148, 163, 184, 0.08);
}

.board-check__stage-pair-title {
  margin: 0;
  font-size: 1.05rem;
  font-weight: 600;
  color: var(--color-text);
}

.board-check__stage-meta {
  grid-template-columns: repeat(auto-fit, minmax(140px, 1fr));
  gap: 0.5rem 1rem;
}

.board-check__stage-card {
  display: grid;
  grid-template-columns: 96px 1fr;
  gap: 1rem;
  align-items: start;
}

.board-check__stage-card-label {
  font-weight: 600;
  color: var(--color-text);
}

.board-check__stage-card-content {
  display: grid;
  gap: 0.75rem;
}

.board-check__stage-card-details {
  grid-template-columns: repeat(auto-fit, minmax(140px, 1fr));
  gap: 0.5rem 1rem;
}

.board-check__score-table {
  width: 100%;
  border-collapse: collapse;
  font-size: 0.95rem;
}

.board-check__score-table th,
.board-check__score-table td {
  padding: 0.5rem 0.75rem;
  text-align: right;
  border-bottom: 1px solid rgba(148, 163, 184, 0.2);
}

.board-check__score-table th:first-child {
  text-align: left;
}

.board-check__score-table tbody tr:last-child th,
.board-check__score-table tbody tr:last-child td {
  border-bottom: none;
}

@keyframes button-spinner {
  from {
    transform: rotate(0deg);
  }
  to {
    transform: rotate(360deg);
  }
}<|MERGE_RESOLUTION|>--- conflicted
+++ resolved
@@ -169,7 +169,6 @@
 .standby__content {
   display: grid;
   gap: clamp(1.25rem, min(2.5vw, 4vh), 2rem);
-<<<<<<< HEAD
 }
 
 @media (max-height: 760px) {
@@ -180,8 +179,6 @@
   .standby__fieldset {
     padding: clamp(0.95rem, 3vh, 1.3rem);
   }
-=======
->>>>>>> 2e989aba
 }
 
 .standby__fieldset {
@@ -203,7 +200,6 @@
 
 .standby__players {
   display: grid;
-<<<<<<< HEAD
   gap: clamp(0.85rem, min(2vw, 3vh), 1.25rem);
   grid-template-columns: repeat(auto-fit, minmax(260px, 1fr));
   align-items: start;
@@ -213,9 +209,6 @@
   .standby__players {
     grid-template-columns: repeat(auto-fit, minmax(220px, 1fr));
   }
-=======
-  gap: clamp(1rem, 3.5vh, 1.25rem);
->>>>>>> 2e989aba
 }
 
 .standby-player {
@@ -279,14 +272,8 @@
 
 .standby__first-player-options {
   display: grid;
-<<<<<<< HEAD
   gap: clamp(0.5rem, 2vh, 0.75rem);
   grid-template-columns: repeat(auto-fit, minmax(160px, 1fr));
-=======
-  gap: clamp(0.6rem, 2.5vh, 0.75rem);
-  grid-template-columns: repeat(auto-fit, minmax(180px, 1fr));
->>>>>>> 2e989aba
-}
 
 .standby__first-player-options .button {
   width: 100%;
@@ -413,11 +400,7 @@
 .scout {
   width: min(960px, 100%);
   display: grid;
-<<<<<<< HEAD
   gap: clamp(1.5rem, 4.5vh, var(--panel-gap));
-=======
-  gap: var(--panel-gap);
->>>>>>> 2e989aba
   padding: var(--panel-padding);
   border-radius: 32px;
   background: var(--color-surface);
